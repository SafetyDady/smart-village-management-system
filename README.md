--- conflicted
+++ resolved
@@ -1,130 +1,11 @@
-# Smart Village Management System
+# Smart Village Management System (LIFF Edition)
 
 A comprehensive village management system built with FastAPI backend and LINE LIFF integration for modern community management.
 
-<<<<<<< HEAD
-Smart Village Management System เป็นระบบจัดการหมู่บ้านอัจฉริยะที่ออกแบบมาเพื่อลดภาระงานของผู้ดูแล เพิ่มความสะดวกสบายให้ผู้อยู่อาศัย และสร้างความโปร่งใสทางการเงิน โดยใช้ FastAPI เป็น Backend และรองรับการเชื่อมต่อกับ LINE Platform
-=======
 ## 🏗️ Architecture
->>>>>>> 3c84dbc1
 
 This system follows a 4-service microservices architecture with the following components:
 
-<<<<<<< HEAD
-### Backend-First Architecture
-```
-┌─────────────────────────────────────────────────────────────┐
-│                    SMART VILLAGE SYSTEM                     │
-├─────────────────────────────────────────────────────────────┤
-│  📊 Swagger UI       🔧 FastAPI Backend    📱 Future LIFF   │
-│  (API Testing)       (Core System)         (Planned)        │
-│                                                             │
-│  ┌─────────────────────────────────────────────────────┐   │
-│  │              💾 PostgreSQL Database                 │   │
-│  │         (Data Storage & Management)                 │   │
-│  └─────────────────────────────────────────────────────┘   │
-└─────────────────────────────────────────────────────────────┘
-```
-
-### Current Implementation
-| Component | Technology | Status | Purpose |
-|-----------|------------|--------|---------|
-| **🔧 Backend API** | FastAPI + Python 3.11 | ✅ Active | Core Business Logic & API |
-| **💾 Database** | PostgreSQL + SQLAlchemy | ✅ Active | Data Storage |
-| **📊 API Documentation** | Swagger UI | ✅ Active | API Testing & Documentation |
-| **🔐 Authentication** | JWT + Bcrypt | ✅ Active | User Authentication |
-| **💰 Accounting System** | SQLAlchemy Models | ✅ Active | Invoice, Payment, Receipt Management |
-| **📱 Frontend** | React/Next.js | 🔄 Planned | User Interface |
-
-## 🚀 ฟีเจอร์ที่พร้อมใช้งาน
-
-### 👥 ระบบจัดการผู้ใช้
-- ✅ การสมัครสมาชิกและเข้าสู่ระบบ
-- ✅ ระบบ Role-based Access Control (Super Admin, Village Admin, Accounting Admin, Resident)
-- ✅ การจัดการข้อมูลส่วนตัว
-- ✅ ระบบรีเซ็ตรหัสผ่าน
-- ✅ การล็อคบัญชีเมื่อเข้าสู่ระบบผิดหลายครั้ง
-
-### 🏘️ ระบบจัดการหมู่บ้าน
-- ✅ การสร้างและจัดการข้อมูลหมู่บ้าน
-- ✅ การตั้งค่าหมู่บ้าน (ค่าบำรุง, การแจ้งเตือน, ระบบประตู)
-- ✅ การจัดการข้อมูลที่อยู่และการติดต่อ
-- ✅ ระบบสีและการตั้งค่าการแสดงผล
-
-### 🏠 ระบบจัดการทรัพย์สิน
-- ✅ การสร้างและจัดการข้อมูลทรัพย์สิน/บ้าน
-- ✅ การจัดการประเภททรัพย์สิน (บ้าน, คอนโด, ทาวน์เฮาส์)
-- ✅ การติดตามสถานะการเข้าพัก
-- ✅ การจัดการข้อมูลเจ้าของและผู้เช่า
-- ✅ ระบบมิเตอร์และสาธารณูปโภค
-
-### 🔐 ระบบความปลอดภัย
-- ✅ JWT Token Authentication
-- ✅ Password Hashing ด้วย Bcrypt
-- ✅ Rate Limiting สำหรับการเข้าสู่ระบบ
-- ✅ Session Management
-- ✅ API Security Headers
-
-### 💰 ระบบบัญชี (Phase 2)
-- ✅ การสร้างและจัดการใบแจ้งหนี้ (Invoice Management)
-- ✅ ระบบการชำระเงิน 5 วิธี (Cash, Bank Transfer, Credit Card, QR Code, LINE Pay)
-- ✅ การออกใบเสร็จอัตโนมัติ (Auto Receipt Generation)
-- ✅ ระบบ FIFO Payment Allocation (จัดสรรการชำระเงินแบบเข้าก่อนออกก่อน)
-- ✅ รองรับการชำระเงินบางส่วน (Partial Payment Support)
-- ✅ ติดตามสถานะการชำระเงินและใบแจ้งหนี้ค้างชำระ
-- ✅ ระบบ Audit Trail สำหรับการเงิน
-
-## 📁 โครงสร้างโปรเจกต์
-
-```
-smart-village-management-system/
-├── backend/                    # FastAPI Backend
-│   ├── app/
-│   │   ├── api/               # API routes
-│   │   │   └── v1/
-│   │   │       ├── endpoints/ # API endpoints
-│   │   │       │   ├── auth.py
-│   │   │       │   ├── users.py
-│   │   │       │   ├── villages.py
-│   │   │       │   └── properties.py
-│   │   │       └── api.py
-│   │   ├── core/              # Core configurations
-│   │   │   ├── config.py
-│   │   │   ├── database.py
-│   │   │   └── security.py
-│   │   ├── models/            # SQLAlchemy models
-│   │   │   ├── user.py
-│   │   │   ├── village.py
-│   │   │   ├── property.py
-│   │   │   ├── invoice.py        # Phase 2: Accounting
-│   │   │   ├── payment.py        # Phase 2: Accounting
-│   │   │   ├── receipt.py        # Phase 2: Accounting
-│   │   │   └── payment_invoice.py # Phase 2: Accounting
-│   │   ├── schemas/           # Pydantic schemas
-│   │   │   ├── auth.py
-│   │   │   ├── user.py
-│   │   │   ├── village.py
-│   │   │   ├── property.py
-│   │   │   ├── invoice.py        # Phase 2: Accounting
-│   │   │   ├── payment.py        # Phase 2: Accounting
-│   │   │   └── receipt.py        # Phase 2: Accounting
-│   │   ├── services/          # Business logic
-│   │   │   ├── auth_service.py
-│   │   │   ├── user_service.py
-│   │   │   ├── village_service.py
-│   │   │   ├── property_service.py
-│   │   │   ├── invoice_service.py    # Phase 2: Accounting
-│   │   │   ├── payment_service.py    # Phase 2: Accounting
-│   │   │   ├── receipt_service.py    # Phase 2: Accounting
-│   │   │   └── line_service.py
-│   │   └── main.py           # FastAPI application
-│   ├── alembic/               # Database migrations
-│   ├── .env                   # Environment variables
-│   └── requirements.txt       # Python dependencies
-├── README.md
-└── .gitignore
-```
-=======
 - **Backend API**: FastAPI with PostgreSQL database
 - **Landing Page**: Next.js marketing website (`frontend-landing/`)
 - **Admin Dashboard**: React TypeScript application (planned)
@@ -139,7 +20,6 @@
 - **Property Management**: Unit tracking, ownership, and resident assignment
 - **Authentication**: Secure JWT-based auth with LINE LIFF integration
 - **Access Control**: Role-based permissions and security
->>>>>>> 3c84dbc1
 
 ### LINE Integration
 - LINE LIFF for mobile-first experience
@@ -147,23 +27,6 @@
 - LINE Notify for notifications
 - Seamless mobile user experience
 
-<<<<<<< HEAD
-### Backend
-- **Framework**: FastAPI 0.104+
-- **Language**: Python 3.11
-- **Database**: PostgreSQL 15
-- **ORM**: SQLAlchemy 2.0
-- **Migration**: Alembic
-- **Authentication**: JWT + Bcrypt
-- **Validation**: Pydantic v2
-- **Documentation**: Swagger UI + ReDoc
-
-### Development Tools
-- **Environment**: Python Virtual Environment
-- **Package Manager**: pip
-- **Code Quality**: Type hints + Pydantic validation
-- **API Testing**: Swagger UI (built-in)
-=======
 ## 📋 Prerequisites
 
 Before you begin, ensure you have the following installed:
@@ -172,16 +35,9 @@
 - Node.js 18+
 - PostgreSQL 13+
 - Redis 6+ (optional, for caching)
->>>>>>> 3c84dbc1
 
 ## 🛠️ Installation
 
-<<<<<<< HEAD
-### Prerequisites
-- Python 3.11+
-- PostgreSQL 15+
-- Git
-=======
 ### 1. Clone the Repository
 
 ```bash
@@ -190,207 +46,17 @@
 ```
 
 ### 2. Backend Setup
->>>>>>> 3c84dbc1
-
-```bash
-<<<<<<< HEAD
-# Clone repository
-git clone https://github.com/SafetyDady/smart-village-management-system.git
-cd smart-village-management-system/backend
-
-# Create virtual environment
-python -m venv venv
-source venv/bin/activate  # Linux/Mac
-# หรือ venv\Scripts\activate  # Windows
-=======
+
+```bash
 cd backend
 
 # Create virtual environment
 python -m venv venv
 source venv/bin/activate  # On Windows: venv\Scripts\activate
->>>>>>> 3c84dbc1
 
 # Install dependencies
 pip install -r requirements.txt
 
-<<<<<<< HEAD
-# Setup environment variables
-cp .env.example .env
-# แก้ไขค่าใน .env ให้เหมาะสม
-
-# Setup database
-# สร้าง database ใน PostgreSQL ก่อน
-alembic upgrade head
-
-# Run development server
-uvicorn app.main:app --reload
-```
-
-### การเข้าถึงระบบ
-- **API Documentation**: http://127.0.0.1:8000/api/v1/docs
-- **Alternative Docs**: http://127.0.0.1:8000/redoc
-- **Health Check**: http://127.0.0.1:8000/health
-- **Root Endpoint**: http://127.0.0.1:8000/
-
-### Default Super Admin
-```
-Email: admin@example.com
-Password: admin123
-```
-
-## 📊 API Endpoints
-
-### Authentication
-- `POST /api/v1/auth/login` - เข้าสู่ระบบ
-- `POST /api/v1/auth/refresh` - รีเฟรช Token
-- `POST /api/v1/auth/logout` - ออกจากระบบ
-
-### Users Management
-- `GET /api/v1/users/` - ดูรายการผู้ใช้
-- `POST /api/v1/users/` - สร้างผู้ใช้ใหม่
-- `GET /api/v1/users/{user_id}` - ดูข้อมูลผู้ใช้
-- `PUT /api/v1/users/{user_id}` - แก้ไขข้อมูลผู้ใช้
-- `DELETE /api/v1/users/{user_id}` - ลบผู้ใช้
-
-### Villages Management
-- `GET /api/v1/villages/` - ดูรายการหมู่บ้าน
-- `POST /api/v1/villages/` - สร้างหมู่บ้านใหม่
-- `GET /api/v1/villages/{village_id}` - ดูข้อมูลหมู่บ้าน
-- `PUT /api/v1/villages/{village_id}` - แก้ไขข้อมูลหมู่บ้าน
-- `DELETE /api/v1/villages/{village_id}` - ลบหมู่บ้าน
-
-### Properties Management
-- `GET /api/v1/properties/` - ดูรายการทรัพย์สิน
-- `POST /api/v1/properties/` - สร้างทรัพย์สินใหม่
-- `GET /api/v1/properties/{property_id}` - ดูข้อมูลทรัพย์สิน
-- `PUT /api/v1/properties/{property_id}` - แก้ไขข้อมูลทรัพย์สิน
-- `DELETE /api/v1/properties/{property_id}` - ลบทรัพย์สิน
-
-### Accounting Management (Phase 2)
-- `GET /api/v1/invoices/` - ดูรายการใบแจ้งหนี้
-- `POST /api/v1/invoices/` - สร้างใบแจ้งหนี้ใหม่
-- `GET /api/v1/invoices/{invoice_id}` - ดูข้อมูลใบแจ้งหนี้
-- `PUT /api/v1/invoices/{invoice_id}` - แก้ไขใบแจ้งหนี้
-- `POST /api/v1/payments/` - บันทึกการชำระเงิน
-- `GET /api/v1/payments/` - ดูรายการการชำระเงิน
-- `GET /api/v1/receipts/` - ดูรายการใบเสร็จ
-- `POST /api/v1/receipts/generate` - สร้างใบเสร็จอัตโนมัติ
-
-## 📊 แผนการพัฒนา
-
-### Phase 1: Foundation ✅ เสร็จแล้ว
-- ✅ Backend API Foundation
-- ✅ Database Schema & Models
-- ✅ Authentication System
-- ✅ User Management
-- ✅ Village Management
-- ✅ Property Management
-- ✅ API Documentation
-
-### Phase 2: Village Accounting ✅ เสร็จแล้ว
-- ✅ Invoice Management System
-- ✅ Payment Processing (5 วิธีการชำระ)
-- ✅ Receipt Generation (Auto-generated)
-- ✅ FIFO Payment Allocation
-- ✅ Partial Payment Support
-- ✅ Accounting Database Schema
-
-### Phase 3: Enhanced Access Control 📋 วางแผน
-- 📋 Access Logs
-- 📋 Visitor Management
-- 📋 QR Code System
-- 📋 License Plate Recognition
-
-### Phase 4: LINE Integration 📋 วางแผน
-- 📋 LINE LIFF Integration
-- 📋 LINE Messaging API
-- 📋 Notification System
-- 📋 LINE Pay Integration
-
-### Phase 5: Frontend Development 📋 วางแผน
-- 📋 Admin Dashboard (React)
-- 📋 Resident Portal (LIFF PWA)
-- 📋 Landing Page (Next.js)
-
-## 🔧 การกำหนดค่า Environment Variables
-
-```bash
-# Security
-SECRET_KEY=your-secret-key-here
-ACCESS_TOKEN_EXPIRE_MINUTES=30
-REFRESH_TOKEN_EXPIRE_DAYS=7
-
-# Database
-DATABASE_URL=postgresql://username:password@localhost:5432/smart_village
-
-# Redis (Optional)
-REDIS_URL=redis://localhost:6379/0
-
-# Email (Optional)
-SMTP_HOST=smtp.gmail.com
-SMTP_PORT=587
-SMTP_USER=your-email@gmail.com
-SMTP_PASSWORD=your-app-password
-EMAILS_FROM_EMAIL=your-email@gmail.com
-EMAILS_FROM_NAME="Smart Village Admin"
-
-# Environment
-ENVIRONMENT=development
-DEBUG=true
-
-# LINE Integration (Future)
-LINE_CHANNEL_ID=
-LINE_CHANNEL_SECRET=
-LINE_CHANNEL_ACCESS_TOKEN=
-LINE_LIFF_ID=
-```
-
-## 🧪 การทดสอบ
-
-### Manual Testing
-1. เปิด Swagger UI: http://localhost:8000/api/v1/docs
-2. ทดสอบ Login ด้วย Super Admin account
-3. Authorize ใน Swagger UI
-4. ทดสอบ CRUD operations สำหรับ Users, Villages, Properties
-
-### API Testing Examples
-```bash
-# Login
-curl -X POST "http://localhost:8000/api/v1/auth/login" \
-  -H "Content-Type: application/x-www-form-urlencoded" \
-  -d "username=admin@example.com&password=admin123"
-
-# Create Village (ต้องใส่ Authorization header)
-curl -X POST "http://localhost:8000/api/v1/villages/" \
-  -H "Authorization: Bearer YOUR_TOKEN_HERE" \
-  -H "Content-Type: application/json" \
-  -d '{
-    "name": "Smart Village 1",
-    "code": "SV001",
-    "description": "A smart village for modern living",
-    "address": "123 Main St",
-    "city": "Bangkok",
-    "state": "Bangkok",
-    "postal_code": "10000"
-  }'
-```
-
-## 🐛 การแก้ไขปัญหา
-
-### ปัญหาที่พบบ่อย
-
-1. **Database Connection Error**
-   - ตรวจสอบ PostgreSQL service ทำงานหรือไม่
-   - ตรวจสอบ DATABASE_URL ใน .env
-
-2. **Import Error**
-   - ตรวจสอบ virtual environment ถูก activate หรือไม่
-   - รัน `pip install -r requirements.txt` ใหม่
-
-3. **Authentication Error**
-   - ตรวจสอบ SECRET_KEY ใน .env
-   - ตรวจสอบ Token expiration
-=======
 # Copy environment file
 cp .env.example .env
 ```
@@ -642,17 +308,9 @@
 - Create an issue on GitHub
 - Contact the development team
 - Check the documentation at `/docs`
->>>>>>> 3c84dbc1
 
 ## 🔄 Changelog
 
-<<<<<<< HEAD
-- **Project**: Smart Village Management System
-- **Version**: 2.0.0 (Phase 2 Complete - Village Accounting)
-- **Repository**: https://github.com/SafetyDady/smart-village-management-system
-- **License**: Private
-- **Status**: Active Development
-=======
 ### Version 1.0.0 (Current)
 - Initial release with core functionality
 - FastAPI backend with authentication
@@ -660,7 +318,6 @@
 - Basic API endpoints
 - Test suite setup
 - Documentation
->>>>>>> 3c84dbc1
 
 ---
 
